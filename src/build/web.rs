--- conflicted
+++ resolved
@@ -45,13 +45,6 @@
 
     axum::serve(
         listener,
-<<<<<<< HEAD
-        app.into_make_service_with_connect_info::<std::net::SocketAddr>(),
-    )
-    .await
-    .unwrap();
-=======
         app.into_make_service_with_connect_info::<SocketAddr>()
     ).await.unwrap();
->>>>>>> cbfc6c62
 }